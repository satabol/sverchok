# -*- coding: utf-8 -*-
# ##### BEGIN GPL LICENSE BLOCK #####
#
#  This program is free software; you can redistribute it and/or
#  modify it under the terms of the GNU General Public License
#  as published by the Free Software Foundation; either version 2
#  of the License, or (at your option) any later version.
#
#  This program is distributed in the hope that it will be useful,
#  but WITHOUT ANY WARRANTY; without even the implied warranty of
#  MERCHANTABILITY or FITNESS FOR A PARTICULAR PURPOSE.  See the
#  GNU General Public License for more details.
#
#  You should have received a copy of the GNU General Public License
#  along with this program; if not, write to the Free Software Foundation,
#  Inc., 51 Franklin Street, Fifth Floor, Boston, MA 02110-1301, USA.
#
# ##### END GPL LICENSE BLOCK #####

import bpy
from bpy.props import StringProperty, BoolProperty, FloatVectorProperty, IntProperty, FloatProperty, EnumProperty
from bpy.types import NodeTree, NodeSocket

from sverchok.core.socket_conversions import ConversionPolicies, is_vector_to_matrix, FieldImplicitConversionPolicy
from sverchok.core.socket_data import (
    SvGetSocketInfo, SvGetSocket, SvSetSocket, SvForgetSocket,
    SvNoDataError, sentinel)

from sverchok.data_structure import (
    get_other_socket,
    socket_id,
    replace_socket,
    SIMPLE_DATA_TYPES,
    flatten_data, graft_data, map_at_level, wrap_data)

from sverchok.utils.field.scalar import SvConstantScalarField
from sverchok.utils.field.vector import SvMatrixVectorField, SvConstantVectorField
from sverchok.utils.curve import SvCurve
from sverchok.utils.curve.algorithms import reparametrize_curve
from sverchok.utils.surface import SvSurface

from sverchok.utils.logging import warning

def process_from_socket(self, context):
    """Update function of exposed properties in Sockets"""
    self.node.process_node(context)

class SV_MT_SocketOptionsMenu(bpy.types.Menu):
    bl_label = "Socket Options"

<<<<<<< HEAD
    test : BoolProperty(name="Test")

    @classmethod
    def poll(cls, context):
        return hasattr(context, 'node') and hasattr(context, 'socket')

    def draw(self, context):
        node = context.node
        if not node:
            return
        layout = self.layout
        if hasattr(context.socket, 'draw_menu_items'):
            context.socket.draw_menu_items(context, layout)

class SvSocketProcessing(object):
    # These properties are to be set explicitly by node classes
    # for input sockets, if the node knows it can handle simplified data.
    # For outputs, these properties are not used.
    allow_flatten : BoolProperty(default = False)
    allow_simplify : BoolProperty(default = False)
    allow_graft : BoolProperty(default = False)
    allow_wrap : BoolProperty(default = False)

    # technical property
    skip_simplify_mode_update: BoolProperty(default=False)

    use_graft : BoolProperty(
            name = "Graft",
            default = False,
            update = process_from_socket)

    use_wrap : BoolProperty(
            name = "Wrap",
            default = False,
            update = process_from_socket)

    def update_flatten_flag(self, context):
        if self.skip_simplify_mode_update:
            return

        with self.node.sv_throttle_tree_update():
            try:
                self.skip_simplify_mode_update = True
                if self.use_flatten:
                    self.use_simplify = False
            finally:
                self.skip_simplify_mode_update = False
                
        process_from_socket(self, context)

    def update_simplify_flag(self, context):
        if self.skip_simplify_mode_update:
            return

        with self.node.sv_throttle_tree_update():
            try:
                self.skip_simplify_mode_update = True
                if self.use_simplify:
                    self.use_flatten = False
            finally:
                self.skip_simplify_mode_update = False
                
        process_from_socket(self, context)

    # Only one of properties can be set to true: use_flatten or use_simplfy
    use_flatten : BoolProperty(
            name = "Flatten",
            default = False,
            update = update_flatten_flag)

    use_simplify : BoolProperty(
            name = "Simplify",
            default = False,
            update = update_simplify_flag)

    def can_flatten(self):
        return hasattr(self, 'do_flatten') and (self.allow_flatten or self.is_output)

    def can_simplify(self):
        return hasattr(self, 'do_simplify') and (self.allow_simplify or self.is_output)

    def can_graft(self):
        return self.is_output or self.allow_graft

    def can_wrap(self):
        return self.is_output or self.allow_wrap

    def draw_simplify_modes(self, layout):
        if self.can_flatten():
            layout.prop(self, 'use_flatten')
        if self.can_simplify():
            layout.prop(self, 'use_simplify')

    def preprocess_input(self, data):
        result = data
        if self.use_flatten:
            result = self.do_flatten(data)
        elif self.use_simplify:
            result = self.do_simplify(data)
        if self.use_graft:
            result = self.do_graft(result)
        if self.use_wrap:
            result = wrap_data(result)
        return result

    def postprocess_output(self, data):
        result = data
        if self.use_flatten:
            result = self.do_flatten(data)
        elif self.use_simplify:
            result = self.do_simplify(data)
        if self.use_graft:
            result = self.do_graft(result)
        if self.use_wrap:
            result = wrap_data(result)
        return result

    def has_simplify_modes(self, context):
        return self.can_flatten() or self.can_simplify()

    def has_menu(self, context):
        return self.has_simplify_modes(context) or self.can_graft() or self.can_wrap()

    def draw_menu_button(self, context, layout, node, text):
        pass

class SvSocketCommon(SvSocketProcessing):
    """ Base class for all Sockets """
=======
class SvSocketCommon:
    """
    Base class for all Sockets

    'SKIP_SAVE' in properties means skipping them during saving in JSON format
    some of the properties can be skipped because they are static, they are always set only in sv_init method
    """
>>>>>>> 49ed2626
    color = (1, 0, 0, 1)  # base color, other sockets should override the property, use FloatProperty for dynamic
    label: StringProperty()  # It will be drawn instead of name if given
    quick_link_to_node = str()  # sockets which often used with other nodes can fill its `bl_idname` here

    # set True to use default socket property if it has got it
    use_prop: BoolProperty(default=False, options={'SKIP_SAVE'})
    custom_draw: StringProperty(description="For name of method which will draw socket UI (optionally)",
                                options={'SKIP_SAVE'})
    prop_name: StringProperty(default='', description="For displaying node property in socket UI",
                              options={'SKIP_SAVE'})

    # utility field for showing number of objects in sockets data
    objects_number: IntProperty(min=0, options={'SKIP_SAVE'})

    description : StringProperty()

    def get_prop_name(self):
        """
        Intended to return name of property related with socket owned by its node
        Name can be replaced by twin property name in draft mode of a tree
        If does not have 'missing_dependecy' attribute it can return empty list, reasons unknown
        """
        if hasattr(self.node, 'missing_dependecy'):
            return []
        if self.node and hasattr(self.node, 'does_support_draft_mode') and self.node.does_support_draft_mode() and hasattr(self.node.id_data, 'sv_draft') and self.node.id_data.sv_draft:
            prop_name_draft = self.node.draft_properties_mapping.get(self.prop_name, None)
            if prop_name_draft:
                return prop_name_draft
            else:
                return self.prop_name
        else:
            return self.prop_name

    @property
    def other(self):
        """Returns opposite liked socket, if socket is outputs it will return one random opposite linked socket"""
        return get_other_socket(self)

    @property
    def socket_id(self):
        """Id of socket used by data_cache"""
        return str(hash(self.node.node_id + self.identifier))

    @property
    def index(self):
        """Index of socket, hidden sockets are also taken into account"""
        node = self.node
        sockets = node.outputs if self.is_output else node.inputs
        for i, s in enumerate(sockets):
            if s == self:
                return i

    @property
    def hide_safe(self):
        """It will hide even linked sockets"""
        return self.hide

    @hide_safe.setter
    def hide_safe(self, value):
        # handles both input and output.
        if self.is_linked and value:
            for link in self.links:
                self.id_data.sv_links.remove(self.id_data, link)
                self.id_data.links.remove(link)

        self.hide = value

    def sv_get(self, default=sentinel, deepcopy=True, implicit_conversions=None):
        """
        The method is used for getting input socket data
        In most cases the method should not be overridden
        If socket uses custom implicit_conversion it should implements default_conversion_name attribute
        Also a socket can use its default_property
        Order of getting data (if available):
        1. writen socket data
        2. node default property
        3. socket default property
        4. script default property
        5. Raise no data error
        :param default: script default property
        :param deepcopy: in most cases should be False for efficiency but not in cases if input data will be modified
        :param implicit_conversions: if needed automatic conversion data from one socket type to another
        :return: data bound to the socket
        """
        if implicit_conversions is None:
            if hasattr(self, 'default_conversion_name'):
                implicit_conversions = ConversionPolicies.get_conversion(self.default_conversion_name)
            else:
                implicit_conversions = ConversionPolicies.DEFAULT.conversion

        if self.is_linked and not self.is_output:
            return self.convert_data(SvGetSocket(self, deepcopy), implicit_conversions)
        elif self.get_prop_name():
            prop = getattr(self.node, self.get_prop_name())
            if isinstance(prop, (str, int, float)):
                return [[prop]]
            elif hasattr(prop, '__len__'):
                # it looks like as some BLender property array - convert to tuple
                return [[prop[:]]]
            else:
                return [prop]
        elif self.use_prop and hasattr(self, 'default_property') and self.default_property is not None:
            default_property = self.default_property
            if isinstance(default_property, (str, int, float)):
                return [[default_property]]
            elif hasattr(default_property, '__len__'):
                # it looks like as some BLender property array - convert to tuple
                return [[default_property[:]]]
            else:
                return [default_property]
        elif default is not sentinel:
            return default
        else:
            raise SvNoDataError(self)

    def sv_set(self, data):
        """Set output data"""
        data = self.postprocess_output(data)
        SvSetSocket(self, data)

    def sv_forget(self):
        """Delete socket memory"""
        SvForgetSocket(self)

    def replace_socket(self, new_type, new_name=None):
        """Replace a socket with a socket of new_type and keep links,
        return the new socket, the old reference might be invalid"""
        return replace_socket(self, new_type, new_name)

    def draw_property(self, layout, prop_origin=None, prop_name='default_property'):
        """
        This method can be overridden for showing property in another way
        Property will be shown only if socket is unconnected input
        If prop_origin is None then the default socket property should be shown
        """
        if prop_origin is None and hasattr(self, prop_name):
            layout.prop(self, 'default_property')
        else:
            layout.prop(prop_origin, prop_name)

    def draw_quick_link(self, context, layout, node):
        """
        Will draw button for creating new node which is often used with such type of sockets
        The socket should have `bl_idname` of other node in `quick_link_to_node` attribute for using this UI
        """
        if self.quick_link_to_node:
            layout.operator('node.sv_quicklink_new_node_input', text="", icon="PLUGIN")

    def draw(self, context, layout, node, text):

        # just handle custom draw..be it input or output.
        if self.custom_draw:
            # does the node have the draw function referred to by
            # the string stored in socket's custom_draw attribute
            if hasattr(node, self.custom_draw):
                getattr(node, self.custom_draw)(self, context, layout)

        elif self.is_linked:  # linked INPUT or OUTPUT
            layout.label(text=(self.label or text) + f". {self.objects_number or ''}")

        elif self.is_output:  # unlinked OUTPUT
            layout.label(text=self.label or text)

        else:  # unlinked INPUT
            if self.get_prop_name():  # has property
                self.draw_property(layout, prop_origin=node, prop_name=self.get_prop_name())

            elif self.use_prop:  # no property but use default prop
                self.draw_property(layout)

            else:  # no property and not use default prop
                self.draw_quick_link(context, layout, node)
                layout.label(text=self.label or text)

        if self.has_menu(context):
            self.draw_menu_button(context, layout, node, text)

    def draw_color(self, context, node):
        return self.color

    def needs_data_conversion(self):
        """True if other socket has got different type"""
        if not self.is_linked:
            return False
        return self.other.bl_idname != self.bl_idname

    def convert_data(self, source_data, implicit_conversions=ConversionPolicies.DEFAULT.conversion):
        if not self.needs_data_conversion():
            return source_data
        else:
            self.node.debug(f"Trying to convert data for input socket {self.name} by {implicit_conversions}")
            return implicit_conversions.convert(self, source_data)

    def update_objects_number(self):
        """
        Should be called each time after process method of the socket owner
        It will update number of objects to show in socket labels
        """
        try:
            if self.is_output:
                objects_info = SvGetSocketInfo(self)
                self.objects_number = int(objects_info) if objects_info else 0
            else:
                data = self.sv_get(deepcopy=False, default=[])
                self.objects_number = len(data) if data else 0
        except Exception as e:
            warning(f"Socket='{self.name}' of node='{self.node.name}' can't update number of objects on the label. "
                    f"Cause is '{e}'")
            self.objects_number = 0


class SvObjectSocket(NodeSocket, SvSocketCommon):
    bl_idname = "SvObjectSocket"
    bl_label = "Object Socket"

    def filter_kinds(self, object):
        """
        object_kinds could be any of these:
         [‘MESH’, ‘CURVE’, ‘SURFACE’, ‘META’, ‘FONT’, ‘VOLUME’, ‘ARMATURE’, ‘LATTICE’,
         ‘EMPTY’, ‘GPENCIL’, ‘CAMERA’, ‘LIGHT’, ‘SPEAKER’, ‘LIGHT_PROBE’, ‘EMPTY’

        for example
            socket.object_kinds = "MESH"
        or if you want various kinds
            socket.object_kinds = "MESH,CURVE"
        """
        if self.object_kinds in {'ALL', ''}:
            return True

        if not self.object_kinds:
            return True
        kind = self.object_kinds
        if "," in kind:
            kinds = kind.split(',')
            if object.type in set(kinds):
                return True
        if object.type == kind:
            return True

    color = (0.69, 0.74, 0.73, 1.0)
    use_prop: BoolProperty(default=True, options={'SKIP_SAVE'})

    object_kinds: StringProperty(default='ALL')  # use for filtering objects, see filter_kinds method
    object_ref: StringProperty(update=process_from_socket)
    object_ref_pointer: bpy.props.PointerProperty(
        name="Object Reference",
        poll=filter_kinds,  # seld.object_kinds can be "MESH" or "MESH,CURVE,.."
        type=bpy.types.Object, # what kind of objects are we showing
        update=process_from_socket)

    @property
    def default_property(self):
        # this can be more granular and even attempt to set object_ref_points from object_ref, and then wipe object_ref
        return self.node.get_bpy_data_from_name(self.object_ref or self.object_ref_pointer, bpy.data.objects)

    def draw_property(self, layout, prop_origin=None, prop_name='default_property'):
        if prop_origin:
            layout.prop(prop_origin, prop_name)  # need for consistency, probably will never be used
        else:
            layout.prop_search(self, 'object_ref_pointer', bpy.data, 'objects', text=self.name)


class SvTextSocket(NodeSocket, SvSocketCommon):
    bl_idname = "SvTextSocket"
    bl_label = "Text Socket"

    color = (0.68,  0.85,  0.90, 1)

    default_property: StringProperty(update=process_from_socket)

class SvMatrixSocket(NodeSocket, SvSocketCommon):
    '''4x4 matrix Socket type'''

    bl_idname = "SvMatrixSocket"
    bl_label = "Matrix Socket"

    color = (0.2, 0.8, 0.8, 1.0)
    quick_link_to_node = 'SvMatrixInNodeMK4'

class SvVerticesSocket(NodeSocket, SvSocketCommon):
    '''For vertex data'''
    bl_idname = "SvVerticesSocket"
    bl_label ="Vertices Socket"

    color = (0.9, 0.6, 0.2, 1.0)
    quick_link_to_node = 'GenVectorsNode'

    # this property is needed for back capability, after renaming prop to default_property
    # should be removed after https://github.com/nortikin/sverchok/issues/3514
    # using via default_property property
    prop: FloatVectorProperty(default=(0, 0, 0), size=3, update=process_from_socket)

    expanded: BoolProperty(default=False)  # for minimizing showing socket property

    def draw_menu_button(self, context, layout, node, text):
        if (self.is_output or self.is_linked or not self.use_prop):
            layout.menu('SV_MT_SocketOptionsMenu', text='', icon='TRIA_DOWN')

    def draw_menu_items(self, context, layout):
        if self.description:
            layout.operator('node.sv_socket_show_help', text=self.label or self.name, icon='QUESTION').text = self.description
        self.draw_simplify_modes(layout)
        if self.can_graft():
            layout.prop(self, 'use_graft')
        if self.can_wrap():
            layout.prop(self, 'use_wrap')

    def do_simplify(self, data):
        return flatten_data(data, 2)

    @property
    def default_property(self):
        return self.prop

    @default_property.setter
    def default_property(self, value):
        self.prop = value

    def draw_property(self, layout, prop_origin=None, prop_name='prop'):
        if prop_origin is None:
            prop_origin = self

        split = layout.split(factor=.2, align=True)
        c1 = split.column(align=True)
        c2 = split.column(align=True)

        if self.expanded:
            c1.prop(self, "expanded", icon='TRIA_UP', text='')
            c1.label(text=self.name[0])
            c2.prop(prop_origin, prop_name, text="", expand=True)
        else:
            c1.prop(self, "expanded", icon='TRIA_DOWN', text="")
            row = c2.row(align=True)
            row.template_component_menu(prop_origin, prop_name, name=self.name)

    def do_graft(self, data):
        return graft_data(data, item_level=1)

class SvQuaternionSocket(NodeSocket, SvSocketCommon):
    '''For quaternion data'''
    bl_idname = "SvQuaternionSocket"
    bl_label = "Quaternion Socket"

    color = (0.9, 0.4, 0.7, 1.0)

    default_property: FloatVectorProperty(default=(1, 0, 0, 0), size=4, subtype='QUATERNION',
                                          update=process_from_socket)
    expanded: BoolProperty(default=False)  # for minimizing showing socket property

    def draw_property(self, layout, prop_origin=None, prop_name='prop'):
        if prop_origin is None:
            prop_origin = self

        split = layout.split(factor=.2, align=True)
        c1 = split.column(align=True)
        c2 = split.column(align=True)

        if self.expanded:
            c1.prop(self, "expanded", icon='TRIA_UP', text='')
            c1.label(text=self.name[0])
            c2.prop(prop_origin, prop_name, text="", expand=True)
        else:
            c1.prop(self, "expanded", icon='TRIA_DOWN', text="")
            row = c2.row(align=True)
            row.template_component_menu(prop_origin, prop_name, name=self.name)

class SvColorSocket(NodeSocket, SvSocketCommon):
    '''For color data'''
    bl_idname = "SvColorSocket"
    bl_label = "Color Socket"

    color = (0.9, 0.8, 0.0, 1.0)

    default_property: FloatVectorProperty(default=(0, 0, 0, 1), size=4, subtype='COLOR', min=0, max=1,
                                          update=process_from_socket)
    expanded: BoolProperty(default=False)  # for minimizing showing socket property

    def draw_property(self, layout, prop_origin=None, prop_name='default_property'):
        if prop_origin is None:
            prop_origin = self

        split = layout.split(factor=.2, align=True)
        c1 = split.column(align=True)
        c2 = split.column(align=True)

        if self.expanded:
            c1.prop(self, "expanded", icon='TRIA_UP', text='')
            c1.label(text=self.name[0])
            c2.prop(prop_origin, prop_name, text="", expand=True)
        else:
            c1.prop(self, "expanded", icon='TRIA_DOWN', text="")
            row = c2.row(align=True)
            row.prop(prop_origin, prop_name)

class SvDummySocket(NodeSocket, SvSocketCommon):
    '''Dummy Socket for sockets awaiting assignment of type'''
    bl_idname = "SvDummySocket"
    bl_label = "Dummys Socket"

    color = (0.8, 0.8, 0.8, 0.3)

    def sv_get(self):
        if self.is_linked:
            return self.links[0].bl_idname


class SvSeparatorSocket(NodeSocket, SvSocketCommon):
    ''' Separator Socket used to separate groups of sockets '''
    bl_idname = "SvSeparatorSocket"
    bl_label = "Separator Socket"

    color = (0.0, 0.0, 0.0, 0.0)

    def draw(self, context, layout, node, text):
        # layout.label("")
        layout.label(text="——————")


class SvStringsSocket(NodeSocket, SvSocketCommon):
    '''Generic, mostly numbers, socket type'''
    bl_idname = "SvStringsSocket"
    bl_label = "Strings Socket"

    color = (0.6, 1.0, 0.6, 1.0)

<<<<<<< HEAD
    use_graft_2 : BoolProperty(
            name = "Graft Topology",
            default = False,
            update = process_from_socket)

    def get_prop_data(self):
        if self.get_prop_name():
            return {"prop_name": self.get_prop_name()}
        elif self.prop_type:
            return {"prop_type": self.prop_type,
                    "prop_index": self.prop_index}
        else:
            return {}

    quick_link_to_node: StringProperty()  # this can be overridden by socket instances
=======
    quick_link_to_node: StringProperty(options={'SKIP_SAVE'})  # this can be overridden by socket instances
>>>>>>> 49ed2626

    default_property_type: bpy.props.EnumProperty(items=[(i, i, '') for i in ['float', 'int']])
    default_float_property: bpy.props.FloatProperty(update=process_from_socket)
    default_int_property: bpy.props.IntProperty(update=process_from_socket)

    @property
    def default_property(self):
        return self.default_float_property if self.default_property_type == 'float' else self.default_int_property

    def draw_property(self, layout, prop_origin=None, prop_name=None):
        if prop_origin and prop_name:
            layout.prop(prop_origin, prop_name)
        elif self.use_prop:
            if self.default_property_type == 'float':
                layout.prop(self, 'default_float_property', text=self.name)
            elif self.default_property_type == 'int':
                layout.prop(self, 'default_int_property', text=self.name)

    def draw_menu_button(self, context, layout, node, text):
        if (self.is_output or self.is_linked or not self.prop_name):
            layout.menu('SV_MT_SocketOptionsMenu', text='', icon='TRIA_DOWN')

    def draw_menu_items(self, context, layout):
        self.draw_simplify_modes(layout)
        if self.can_graft():
            layout.prop(self, 'use_graft')
            if not self.use_flatten:
                layout.prop(self, 'use_graft_2')
        if self.can_wrap():
            layout.prop(self, 'use_wrap')

    def do_flatten(self, data):
        return flatten_data(data, 1)

    def do_simplify(self, data):
        return flatten_data(data, 2)

    def do_graft(self, data):
        return graft_data(data, item_level=0, data_types = SIMPLE_DATA_TYPES + (SvCurve, SvSurface))

class SvFilePathSocket(NodeSocket, SvSocketCommon):
    '''For file path data'''
    bl_idname = "SvFilePathSocket"
    bl_label = "File Path Socket"

    color = (0.9, 0.9, 0.3, 1.0)
    quick_link_to_node = 'SvFilePathNode'


class SvSvgSocket(NodeSocket, SvSocketCommon):
    '''For file path data'''
    bl_idname = "SvSvgSocket"
    bl_label = "SVG Data Socket"

    color = (0.1, 0.5, 1, 1.0)

    @property
    def quick_link_to_node(self):
        if "Fill / Stroke" in self.name:
            return "SvSvgFillStrokeNodeMk2"
        elif "Pattern" in self.name:
            return "SvSvgPatternNode"
        else:
            return


    def do_flattern(self, data):
        return flattern_data(data, 1)

    def do_simplify(self, data):
        return flattern_data(data, 2)

    def do_graft(self, data):
        return graft_data(data, item_level=0, data_types = SIMPLE_DATA_TYPES + (SvCurve, SvSurface))

    def do_graft_2(self, data):
        def to_zero_base(lst):
            m = min(lst)
            return [x - m for x in lst]

        result = map_at_level(to_zero_base, data, item_level=1, data_types = SIMPLE_DATA_TYPES + (SvCurve, SvSurface))
        result = graft_data(result, item_level=1, data_types = SIMPLE_DATA_TYPES + (SvCurve, SvSurface))
        return result

    def preprocess_input(self, data):
        result = data
        if self.use_flatten:
            result = self.do_flatten(data)
        elif self.use_simplify:
            result = self.do_simplify(data)
        if self.use_graft:
            result = self.do_graft(result)
        elif not self.use_flatten and self.use_graft_2:
            result = self.do_graft_2(result)
        if self.use_wrap:
            result = wrap_data(result)
        return result

    def postprocess_output(self, data):
        result = data
        if self.use_flatten:
            result = self.do_flatten(data)
        elif self.use_simplify:
            result = self.do_simplify(data)
        if self.use_graft:
            result = self.do_graft(result)
        elif self.use_graft_2:
            result = self.do_graft_2(result)
        if self.use_wrap:
            result = wrap_data(result)
        return result

class SvDictionarySocket(NodeSocket, SvSocketCommon):
    '''For dictionary data'''
    bl_idname = "SvDictionarySocket"
    bl_label = "Dictionary Socket"

    color = (1.0, 1.0, 1.0, 1.0)

class SvChameleonSocket(NodeSocket, SvSocketCommon):
    '''Using as input socket with color of other connected socket'''
    bl_idname = "SvChameleonSocket"
    bl_label = "Chameleon Socket"

    color: FloatVectorProperty(default=(0.0, 0.0, 0.0, 0.0), size=4,
                               description="For storing color of other socket via catch_props method")
    dynamic_type: StringProperty(default='SvChameleonSocket',
                                 description="For storing type of other socket via catch_props method")

    def catch_props(self):
        # should be called during update event of a node for catching its property
        other = self.other
        if other:
            self.color = other.color
            self.dynamic_type = other.bl_idname
        else:
            self.color = (0.0, 0.0, 0.0, 0.0)
            self.dynamic_type = self.bl_idname

class SvSurfaceSocket(NodeSocket, SvSocketCommon):
    bl_idname = "SvSurfaceSocket"
    bl_label = "Surface Socket"

    color = (0.4, 0.2, 1.0, 1.0)

    def draw_menu_button(self, context, layout, node, text):
        layout.menu('SV_MT_SocketOptionsMenu', text='', icon='TRIA_DOWN')

    def draw_menu_items(self, context, layout):
        self.draw_simplify_modes(layout)
        if self.can_graft():
            layout.prop(self, 'use_graft')
        if self.can_wrap():
            layout.prop(self, 'use_wrap')

    def do_flatten(self, data):
        return flatten_data(data, 1, data_types=(SvSurface,))

    def do_graft(self, data):
        return graft_data(data, item_level=0, data_types=(SvSurface,))

class SvCurveSocket(NodeSocket, SvSocketCommon):
    bl_idname = "SvCurveSocket"
    bl_label = "Curve Socket"

    color = (0.5, 0.6, 1.0, 1.0)

    reparametrize: BoolProperty(
            name = "Reparametrize",
            default = False,
            update = process_from_socket)

    def draw_menu_button(self, context, layout, node, text):
        layout.menu('SV_MT_SocketOptionsMenu', text='', icon='TRIA_DOWN')

    def draw_menu_items(self, context, layout):
        self.draw_simplify_modes(layout)
        if self.can_graft():
            layout.prop(self, 'use_graft')
        if self.can_wrap():
            layout.prop(self, 'use_wrap')
        layout.prop(self, 'reparametrize')

    def do_flatten(self, data):
        return flatten_data(data, 1, data_types=(SvCurve,))

    def do_graft(self, data):
        return graft_data(data, item_level=0, data_types=(SvCurve,))

    def preprocess_input(self, data):
        data = SvSocketCommon.preprocess_input(self, data)
        if self.reparametrize:
            data = map_at_level(reparametrize_curve, data, data_types=(SvCurve,))
        return data

    def postprocess_output(self, data):
        data = SvSocketCommon.postprocess_output(self, data)
        if self.reparametrize:
            data = map_at_level(reparametrize_curve, data, data_types=(SvCurve,))
        return data

class SvScalarFieldSocket(NodeSocket, SvSocketCommon):
    bl_idname = "SvScalarFieldSocket"
    bl_label = "Scalar Field Socket"

    color = (0.9, 0.4, 0.1, 1.0)
    default_conversion_name = ConversionPolicies.FIELD.conversion_name

class SvVectorFieldSocket(NodeSocket, SvSocketCommon):
    bl_idname = "SvVectorFieldSocket"
    bl_label = "Vector Field Socket"

    color = (0.1, 0.1, 0.9, 1.0)
    default_conversion_name = ConversionPolicies.FIELD.conversion_name

class SvSolidSocket(NodeSocket, SvSocketCommon):
    bl_idname = "SvSolidSocket"
    bl_label = "Solid Socket"

    color = (0.0, 0.65, 0.3, 1.0)


class SvLinkNewNodeInput(bpy.types.Operator):
    ''' Spawn and link new node to the left of the caller node'''
    bl_idname = "node.sv_quicklink_new_node_input"
    bl_label = "Add a new node to the left"

    def execute(self, context):
        tree, node, socket = context.node.id_data, context.node, context.socket

        new_node = tree.nodes.new(socket.quick_link_to_node)
        links_number = len([s for s in node.inputs if s.is_linked])
        new_node.location = (node.location[0] - 200, node.location[1] - 100 * links_number)
        tree.links.new(new_node.outputs[0], socket)

        if node.parent:
            new_node.parent = node.parent
            new_node.location = new_node.absolute_location

        new_node.process_node(context)

        return {'FINISHED'}

class SvSocketHelpOp(bpy.types.Operator):
    bl_idname = "node.sv_socket_show_help"
    bl_label = "Socket description"
    bl_options = {'INTERNAL', 'REGISTER'}

    text : StringProperty()

    @classmethod
    def description(cls, context, properties):
        return properties.text

    def execute(self, context):
        self.report({'INFO'}, self.text)
        return {'FINISHED'}

classes = [
    SV_MT_SocketOptionsMenu,
    SvVerticesSocket, SvMatrixSocket, SvStringsSocket, SvFilePathSocket,
    SvColorSocket, SvQuaternionSocket, SvDummySocket, SvSeparatorSocket,
    SvTextSocket, SvObjectSocket, SvDictionarySocket, SvChameleonSocket,
    SvSurfaceSocket, SvCurveSocket, SvScalarFieldSocket, SvVectorFieldSocket,
    SvSolidSocket, SvSvgSocket, SvLinkNewNodeInput, SvSocketHelpOp
]

register, unregister = bpy.utils.register_classes_factory(classes)<|MERGE_RESOLUTION|>--- conflicted
+++ resolved
@@ -48,7 +48,6 @@
 class SV_MT_SocketOptionsMenu(bpy.types.Menu):
     bl_label = "Socket Options"
 
-<<<<<<< HEAD
     test : BoolProperty(name="Test")
 
     @classmethod
@@ -176,16 +175,13 @@
         pass
 
 class SvSocketCommon(SvSocketProcessing):
-    """ Base class for all Sockets """
-=======
-class SvSocketCommon:
     """
     Base class for all Sockets
 
     'SKIP_SAVE' in properties means skipping them during saving in JSON format
     some of the properties can be skipped because they are static, they are always set only in sv_init method
     """
->>>>>>> 49ed2626
+
     color = (1, 0, 0, 1)  # base color, other sockets should override the property, use FloatProperty for dynamic
     label: StringProperty()  # It will be drawn instead of name if given
     quick_link_to_node = str()  # sockets which often used with other nodes can fill its `bl_idname` here
@@ -611,7 +607,6 @@
 
     color = (0.6, 1.0, 0.6, 1.0)
 
-<<<<<<< HEAD
     use_graft_2 : BoolProperty(
             name = "Graft Topology",
             default = False,
@@ -626,10 +621,7 @@
         else:
             return {}
 
-    quick_link_to_node: StringProperty()  # this can be overridden by socket instances
-=======
     quick_link_to_node: StringProperty(options={'SKIP_SAVE'})  # this can be overridden by socket instances
->>>>>>> 49ed2626
 
     default_property_type: bpy.props.EnumProperty(items=[(i, i, '') for i in ['float', 'int']])
     default_float_property: bpy.props.FloatProperty(update=process_from_socket)
