--- conflicted
+++ resolved
@@ -335,21 +335,18 @@
         CurrentEvents.new_event(BlenderEventsTypes.add_node, self)
         ng = self.id_data
 
-        if ng.bl_idname == 'SvGroupTree':
-            self.sv_init(context)
-        else:
-            ng.freeze()
-            ng.nodes_dict.load_node(self)
-            if hasattr(self, "sv_init"):
-
-                try:
-                    self.sv_init(context)
-                except Exception as err:
-                    print('nodetree.node.sv_init failure - stare at the error message below')
-                    sys.stderr.write('ERROR: %s\n' % str(err))
-
-            self.set_color()
-            ng.unfreeze()
+        ng.freeze()
+        ng.nodes_dict.load_node(self)
+        if hasattr(self, "sv_init"):
+
+            try:
+                self.sv_init(context)
+            except Exception as err:
+                print('nodetree.node.sv_init failure - stare at the error message below')
+                sys.stderr.write('ERROR: %s\n' % str(err))
+
+        self.set_color()
+        ng.unfreeze()
 
     def free(self):
         """
@@ -521,7 +518,7 @@
 
     @classmethod
     def poll(cls, ntree):
-        return ntree.bl_idname in {'SverchCustomTreeType', 'SverchGroupTreeType', 'SvGroupTree'}
+        return ntree.bl_idname in ['SverchCustomTreeType', 'SverchGroupTreeType']
 
     @property
     def absolute_location(self):
@@ -641,17 +638,6 @@
             print('failed to get gl scale info', err)
 
 
-<<<<<<< HEAD
-def register():
-    bpy.utils.register_class(SverchCustomTree)
-    bpy.types.NodeReroute.absolute_location = property(
-        lambda self: recursive_framed_location_finder(self, self.location[:]))
-
-
-def unregister():
-    del bpy.types.NodeReroute.absolute_location
-    bpy.utils.unregister_class(SverchCustomTree)
-=======
 @post_load_call
 def add_use_fake_user_to_trees():
     """When ever space node editor switches to another tree or creates new one,
@@ -662,5 +648,12 @@
                              notify=set_fake_user)
 
 
-register, unregister = bpy.utils.register_classes_factory([SverchCustomTree])
->>>>>>> 205bcdf5
+def register():
+    bpy.utils.register_class(SverchCustomTree)
+    bpy.types.NodeReroute.absolute_location = property(
+        lambda self: recursive_framed_location_finder(self, self.location[:]))
+
+
+def unregister():
+    del bpy.types.NodeReroute.absolute_location
+    bpy.utils.unregister_class(SverchCustomTree)